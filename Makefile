--- conflicted
+++ resolved
@@ -31,15 +31,11 @@
 ERL_LIBS:=./deps:${ERL_LIBS}
 LDFLAGS=-L. -L$(ERL_LIB)/lib -Ldeps/pihwm/lib -Lpriv
 
-<<<<<<< HEAD
 # PIHWMLIB = pihwm pi_gpio 
 
 all: init library
 
 library: gpio_port pwm_nif i2c_lib spi_lib examples
-=======
-all: init library examples
->>>>>>> 2645a068
 
 init:
 	mkdir -p priv ebin
